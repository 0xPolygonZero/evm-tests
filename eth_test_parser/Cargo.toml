[package]
name = "eth_test_parser"
description = "Downloads and parses common Ethereum tests into a format runnable by Polygon Zero's EVM."
version = "0.1.0"
authors = ["Polygon Zero <bgluth@polygon.technology>"]
edition = "2021"

# See more keys and their definitions at https://doc.rust-lang.org/cargo/reference/manifest.html

[dependencies]
common = { path = "../common" }
smt_trie = { workspace = true }
mpt_trie = { workspace = true }
evm_arithmetization = { workspace = true }

anyhow = { version = "1.0.71", features = ["backtrace"] }
bytes = "1.4.0"
clap = {version = "4.2.7", features = ["derive"] }
ethereum-types = "0.14.1"
hex = { version = "0.4.3", features = ["serde"] }
<<<<<<< HEAD
flexi_logger = { version = "0.25.4", features = ["async"] }
keccak-hash = "0.10.0"
log = "0.4.17"
=======
hex-literal = "0.4.1"
keccak-hash = { workspace = true }
log = { workspace = true }
>>>>>>> ab73313d
rlp = "0.5.2"
rlp-derive = "0.1.0"
serde = "1.0.163"
serde_json = "1.0.96"
serde_with = "3.0.0"
serde_cbor = "0.11.2"
tokio = { version = "1.28.1", features = ["full"] }
futures = "0.3.28"<|MERGE_RESOLUTION|>--- conflicted
+++ resolved
@@ -13,20 +13,15 @@
 mpt_trie = { workspace = true }
 evm_arithmetization = { workspace = true }
 
-anyhow = { version = "1.0.71", features = ["backtrace"] }
+anyhow = { workspace = true }
 bytes = "1.4.0"
 clap = {version = "4.2.7", features = ["derive"] }
 ethereum-types = "0.14.1"
 hex = { version = "0.4.3", features = ["serde"] }
-<<<<<<< HEAD
-flexi_logger = { version = "0.25.4", features = ["async"] }
-keccak-hash = "0.10.0"
-log = "0.4.17"
-=======
 hex-literal = "0.4.1"
+flexi_logger = { workspace = true }
 keccak-hash = { workspace = true }
 log = { workspace = true }
->>>>>>> ab73313d
 rlp = "0.5.2"
 rlp-derive = "0.1.0"
 serde = "1.0.163"
