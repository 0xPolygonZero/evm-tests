--- conflicted
+++ resolved
@@ -15,7 +15,6 @@
 use ethereum_types::{H160, H256, U256};
 use evm_arithmetization::{generation::TrieInputs, proof::BlockMetadata};
 use keccak_hash::keccak;
-use mpt_trie::utils::TryFromIterator;
 use mpt_trie::{
     nibbles::Nibbles,
     partial_trie::{HashedPartialTrie, PartialTrie},
@@ -136,17 +135,12 @@
             .collect()
     }
 
-<<<<<<< HEAD
     fn get_state_trie(
         &self,
         accounts: &HashMap<H160, PreAccount>,
         storage_tries: &[(H256, HashedPartialTrie)],
     ) -> HashedPartialTrie {
         HashedPartialTrie::try_from_iter(accounts.iter().map(|(acc_key, pre_acc)| {
-=======
-    fn get_state_trie(&self, storage_tries: &[(H256, HashedPartialTrie)]) -> HashedPartialTrie {
-        HashedPartialTrie::try_from_iter(self.pre.iter().map(|(acc_key, pre_acc)| {
->>>>>>> 3db50d30
             let addr_hash = hash(acc_key.as_bytes());
             let code_hash = hash(&pre_acc.code.0);
             let storage_hash = get_storage_hash(&addr_hash, storage_tries);
