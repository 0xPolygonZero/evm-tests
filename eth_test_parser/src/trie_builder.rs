//! Module responsible for converting deserialized json tests into
//! plonky2 generation inputs.
//!
//! In other words
//! ```ignore
//! crate::deserialize::TestBody -> evm_arithmetization::generation::GenerationInputs
//! ```
use std::collections::HashMap;

use common::{
    config::ETHEREUM_CHAIN_ID,
    types::{ExpectedFinalRoots, Plonky2ParsedTest, TestMetadata},
};
<<<<<<< HEAD
use ethereum_types::{Address, BigEndianHash, H160, H256, U256};
=======
use ethereum_types::{H160, H256, U256};
>>>>>>> ab73313d
use evm_arithmetization::{generation::TrieInputs, proof::BlockMetadata};
use mpt_trie::partial_trie::HashedPartialTrie;
use rlp_derive::{RlpDecodable, RlpEncodable};
use smt_trie::code::hash_bytecode_u256;
use smt_trie::db::{Db, MemoryDb};
use smt_trie::keys::{key_balance, key_code, key_code_length, key_nonce, key_storage};
use smt_trie::smt::Smt;
use smt_trie::utils::hashout2u;

use crate::deserialize::{Block, PreAccount, TestBody};

#[derive(RlpDecodable, RlpEncodable)]
pub(crate) struct AccountRlp {
    nonce: U256,
    balance: U256,
    code_hash: U256,
    code_length: U256,
}

impl Block {
    fn block_metadata(&self) -> BlockMetadata {
        let header = &self.block_header;
        BlockMetadata {
            block_beneficiary: header.coinbase,
            block_timestamp: header.timestamp,
            block_number: header.number,
            block_difficulty: header.difficulty,
            block_gaslimit: header.gas_limit,
            block_chain_id: ETHEREUM_CHAIN_ID.into(),
            block_base_fee: header.base_fee_per_gas,
            block_random: header.mix_hash,
            block_gas_used: header.gas_used,
            block_blob_gas_used: header.blob_gas_used,
            block_excess_blob_gas: header.excess_blob_gas,
            parent_beacon_block_root: header.parent_beacon_block_root,
            block_bloom: header
                .bloom
                .chunks_exact(32)
                .map(U256::from_big_endian)
                .collect::<Vec<_>>()
                .try_into()
                .unwrap(),
        }
    }
}

impl TestBody {
    pub fn as_plonky2_test_inputs(&self) -> Plonky2ParsedTest {
        let block = &self.block;

<<<<<<< HEAD
        let state_smt = Self::get_state_smt(self.pre.iter());
=======
        let storage_tries = self.get_storage_tries(&self.pre);
        let state_trie = self.get_state_trie(&self.pre, &storage_tries);

        let final_storage_tries = self.get_storage_tries(&self.post);
        let final_state_trie = self.get_state_trie(&self.post, &final_storage_tries);
>>>>>>> ab73313d

        let tries = TrieInputs {
            state_smt: state_smt.serialize(),
            transactions_trie: HashedPartialTrie::default(),
            receipts_trie: HashedPartialTrie::default(),
        };

        let contract_code: HashMap<_, _> = self
            .pre
            .values()
            .map(|pre| (hash_bytecode_u256(pre.code.0.clone()), pre.code.0.clone()))
            .collect();

        let header = &block.block_header;

        let post_state_smt = Self::get_state_smt(self.post.iter());

        let plonky2_metadata = TestMetadata {
            tries,
            contract_code,
            genesis_state_root: self.genesis_block.block_header.state_root,
            block_metadata: self.block.block_metadata(),
            withdrawals: block
                .withdrawals
                .iter()
                .map(|w| (w.address, w.amount))
                .collect(),
        };

        Plonky2ParsedTest {
            test_name: self.name.clone(),
            txn_bytes: self.get_txn_bytes(),
            final_roots: ExpectedFinalRoots {
<<<<<<< HEAD
                state_root_hash: H256::from_uint(&hashout2u(post_state_smt.root)),
=======
                state_root_hash: final_state_trie.hash(),
>>>>>>> ab73313d
                txn_trie_root_hash: header.transactions_trie,
                receipts_trie_root_hash: header.receipt_trie,
            },
            plonky2_metadata,
        }
    }

<<<<<<< HEAD
    fn get_state_smt<'a, I>(accounts: I) -> Smt<MemoryDb>
    where
        I: IntoIterator<Item = (&'a H160, &'a PreAccount)>,
    {
        let mut smt = Smt::<MemoryDb>::default();
        for (acc_key, pre_acc) in accounts {
            let code_hash = hash_bytecode_u256(pre_acc.code.0.clone());
            let storage = pre_acc
                .storage
                .iter()
                .filter(|(_, v)| !v.is_zero())
                .map(|(k, v)| (*k, *v))
                .collect();
=======
    fn get_storage_tries(
        &self,
        accounts: &HashMap<H160, PreAccount>,
    ) -> Vec<(H256, HashedPartialTrie)> {
        accounts
            .iter()
            .map(|(acc_key, pre_acc)| {
                let storage_trie = HashedPartialTrie::try_from_iter(
                    pre_acc
                        .storage
                        .iter()
                        .filter(|(_, v)| !v.is_zero())
                        .map(|(k, v)| {
                            (
                                Nibbles::from_h256_be(hash(&u256_to_be_bytes(*k))),
                                v.rlp_bytes().to_vec(),
                            )
                        }),
                )
                .unwrap();

                (hash(acc_key.as_bytes()), storage_trie)
            })
            .collect()
    }

    fn get_state_trie(
        &self,
        accounts: &HashMap<H160, PreAccount>,
        storage_tries: &[(H256, HashedPartialTrie)],
    ) -> HashedPartialTrie {
        HashedPartialTrie::try_from_iter(accounts.iter().map(|(acc_key, pre_acc)| {
            let addr_hash = hash(acc_key.as_bytes());
            let code_hash = hash(&pre_acc.code.0);
            let storage_hash = get_storage_hash(&addr_hash, storage_tries);
>>>>>>> ab73313d

            let account = AccountRlp {
                nonce: pre_acc.nonce.into(),
                balance: pre_acc.balance,
                code_hash,
                code_length: pre_acc.code.0.len().into(),
            };

            set_account(&mut smt, *acc_key, &account, &storage);
        }

        smt
    }

    pub(crate) fn get_txn_bytes(&self) -> Vec<u8> {
        self.get_tx().0
    }
}

impl From<TestBody> for Plonky2ParsedTest {
    fn from(test_body: TestBody) -> Self {
        test_body.as_plonky2_test_inputs()
    }
}

fn set_account<D: Db>(
    smt: &mut Smt<D>,
    addr: Address,
    account: &AccountRlp,
    storage: &HashMap<U256, U256>,
) {
    smt.set(key_balance(addr), account.balance);
    smt.set(key_nonce(addr), account.nonce);
    smt.set(key_code(addr), account.code_hash);
    smt.set(key_code_length(addr), account.code_length);
    for (&k, &v) in storage {
        smt.set(key_storage(addr, k), v);
    }
}<|MERGE_RESOLUTION|>--- conflicted
+++ resolved
@@ -11,11 +11,7 @@
     config::ETHEREUM_CHAIN_ID,
     types::{ExpectedFinalRoots, Plonky2ParsedTest, TestMetadata},
 };
-<<<<<<< HEAD
 use ethereum_types::{Address, BigEndianHash, H160, H256, U256};
-=======
-use ethereum_types::{H160, H256, U256};
->>>>>>> ab73313d
 use evm_arithmetization::{generation::TrieInputs, proof::BlockMetadata};
 use mpt_trie::partial_trie::HashedPartialTrie;
 use rlp_derive::{RlpDecodable, RlpEncodable};
@@ -66,15 +62,7 @@
     pub fn as_plonky2_test_inputs(&self) -> Plonky2ParsedTest {
         let block = &self.block;
 
-<<<<<<< HEAD
         let state_smt = Self::get_state_smt(self.pre.iter());
-=======
-        let storage_tries = self.get_storage_tries(&self.pre);
-        let state_trie = self.get_state_trie(&self.pre, &storage_tries);
-
-        let final_storage_tries = self.get_storage_tries(&self.post);
-        let final_state_trie = self.get_state_trie(&self.post, &final_storage_tries);
->>>>>>> ab73313d
 
         let tries = TrieInputs {
             state_smt: state_smt.serialize(),
@@ -108,11 +96,7 @@
             test_name: self.name.clone(),
             txn_bytes: self.get_txn_bytes(),
             final_roots: ExpectedFinalRoots {
-<<<<<<< HEAD
                 state_root_hash: H256::from_uint(&hashout2u(post_state_smt.root)),
-=======
-                state_root_hash: final_state_trie.hash(),
->>>>>>> ab73313d
                 txn_trie_root_hash: header.transactions_trie,
                 receipts_trie_root_hash: header.receipt_trie,
             },
@@ -120,7 +104,6 @@
         }
     }
 
-<<<<<<< HEAD
     fn get_state_smt<'a, I>(accounts: I) -> Smt<MemoryDb>
     where
         I: IntoIterator<Item = (&'a H160, &'a PreAccount)>,
@@ -134,43 +117,6 @@
                 .filter(|(_, v)| !v.is_zero())
                 .map(|(k, v)| (*k, *v))
                 .collect();
-=======
-    fn get_storage_tries(
-        &self,
-        accounts: &HashMap<H160, PreAccount>,
-    ) -> Vec<(H256, HashedPartialTrie)> {
-        accounts
-            .iter()
-            .map(|(acc_key, pre_acc)| {
-                let storage_trie = HashedPartialTrie::try_from_iter(
-                    pre_acc
-                        .storage
-                        .iter()
-                        .filter(|(_, v)| !v.is_zero())
-                        .map(|(k, v)| {
-                            (
-                                Nibbles::from_h256_be(hash(&u256_to_be_bytes(*k))),
-                                v.rlp_bytes().to_vec(),
-                            )
-                        }),
-                )
-                .unwrap();
-
-                (hash(acc_key.as_bytes()), storage_trie)
-            })
-            .collect()
-    }
-
-    fn get_state_trie(
-        &self,
-        accounts: &HashMap<H160, PreAccount>,
-        storage_tries: &[(H256, HashedPartialTrie)],
-    ) -> HashedPartialTrie {
-        HashedPartialTrie::try_from_iter(accounts.iter().map(|(acc_key, pre_acc)| {
-            let addr_hash = hash(acc_key.as_bytes());
-            let code_hash = hash(&pre_acc.code.0);
-            let storage_hash = get_storage_hash(&addr_hash, storage_tries);
->>>>>>> ab73313d
 
             let account = AccountRlp {
                 nonce: pre_acc.nonce.into(),
