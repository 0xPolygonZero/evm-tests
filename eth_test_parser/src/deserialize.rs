use std::{collections::HashMap, marker::PhantomData};

use anyhow::Result;
use bytes::Bytes;
use ethereum_types::{Address, H160, H256, U256};
use evm_arithmetization::generation::mpt::transaction_testing::{
    AddressOption, LegacyTransactionRlp,
};
use hex::FromHex;
use hex_literal::hex;
use rlp::{Decodable, DecoderError, Rlp};
use rlp_derive::RlpDecodable;
use serde::de::MapAccess;
use serde::{
    de::{Error, Visitor},
    Deserialize, Deserializer,
};
use serde_with::serde_as;

use crate::config::UNPROVABLE_VARIANTS;

#[derive(Deserialize, Debug, Clone)]
// "self" just points to this module.
pub(crate) struct ByteString(#[serde(with = "self")] pub(crate) Vec<u8>);

// Gross, but there is no Serde crate that can both parse a hex string with a
// prefix and also deserialize from a `Vec<u8>`.
pub fn deserialize<'de, D: Deserializer<'de>>(deserializer: D) -> Result<Vec<u8>, D::Error> {
    struct PrefixHexStrVisitor();

    impl<'de> Visitor<'de> for PrefixHexStrVisitor {
        type Value = Vec<u8>;

        fn visit_str<E>(self, data: &str) -> Result<Self::Value, E>
        where
            E: Error,
        {
            FromHex::from_hex(Self::remove_prefix(data)).map_err(Error::custom)
        }

        fn visit_borrowed_str<E>(self, data: &'de str) -> Result<Self::Value, E>
        where
            E: Error,
        {
            FromHex::from_hex(Self::remove_prefix(data)).map_err(Error::custom)
        }

        fn expecting(&self, f: &mut std::fmt::Formatter) -> std::fmt::Result {
            write!(f, "a hex encoded string with a prefix")
        }
    }

    impl PrefixHexStrVisitor {
        fn remove_prefix(data: &str) -> &str {
            &data[2..]
        }
    }

    deserializer.deserialize_string(PrefixHexStrVisitor())
}

fn u64_from_hex<'de, D>(deserializer: D) -> Result<u64, D::Error>
where
    D: Deserializer<'de>,
{
    let s: String = Deserialize::deserialize(deserializer)?;
    u64::from_str_radix(&s[2..], 16).map_err(D::Error::custom)
}

/// Helper struct to handle decoding fields that *may* not be present
/// in the RLP string.
#[derive(Clone, Debug, Default)]
pub(crate) struct FieldOption<T: Decodable>(pub(crate) Option<T>);

impl<T: Decodable> Decodable for FieldOption<T> {
    fn decode(rlp: &Rlp) -> Result<Self, DecoderError> {
        if rlp.is_empty() {
            Ok(FieldOption(None))
        } else {
            Ok(FieldOption(Some(T::decode(rlp)?)))
        }
    }
}

/// An Ethereum block header that can be RLP decoded.
#[derive(Clone, Debug, Default, RlpDecodable)]
pub(crate) struct BlockHeader {
    pub(crate) _parent_hash: H256,
    pub(crate) _uncle_hash: H256,
    pub(crate) coinbase: H160,
    pub(crate) state_root: H256,
    pub(crate) transactions_trie: H256,
    pub(crate) receipt_trie: H256,
    pub(crate) bloom: Bytes,
    pub(crate) difficulty: U256,
    pub(crate) number: U256,
    pub(crate) gas_limit: U256,
    pub(crate) gas_used: U256,
    pub(crate) timestamp: U256,
    pub(crate) _extra_data: Bytes,
    pub(crate) mix_hash: H256,
    // Storing nonce as a `U256` leads to RLP decoding failure for some
    // specific cases. As we are not using the nonce anyway, we can just
    // define it as `Vec<u8>` to be fine all the time.
    pub(crate) _nonce: Vec<u8>,
    pub(crate) base_fee_per_gas: U256,
    pub(crate) _withdrawals_root: FieldOption<H256>,
    pub(crate) blob_gas_used: U256,
    pub(crate) excess_blob_gas: U256,
    pub(crate) parent_beacon_block_root: H256,
}

// Some tests store the access list in a way that doesn't respect the specs,
// and hence they require a specific handling.
#[derive(Clone, Debug, RlpDecodable)]
pub struct AccessItemRlp {
    _address: Address,
    _storage_keys: Vec<StorageKey>,
}

#[derive(Clone, Debug)]
pub struct StorageKey;

impl Decodable for StorageKey {
    fn decode(rlp: &Rlp) -> Result<Self, DecoderError> {
        // We just need to decode the key as a `Vec<u8>`
        // to deal with badly encoded scalars, but we do
        // not care about the result.
        let _key = rlp.as_val::<Vec<u8>>()?;

        Ok(Self)
    }
}

// Some tests represent the `transactions` field of their block in the RLP
// string in a way that doesn't respect the specs, and hence they require a
// specific handling. The different cases are:
// - a regular list of items (i.e. transactions)
// - a single item (i.e. transaction) but not a list
// - a list of strings (i.e. encodings of transactions)
#[derive(Debug)]
pub(crate) struct Transactions(pub(crate) Transaction);

impl Decodable for Transactions {
    fn decode(rlp: &Rlp) -> Result<Self, DecoderError> {
        if rlp.is_list() {
            let txn = rlp.at(0)?.as_val::<Transaction>()?;
            Ok(Transactions(txn))
        } else {
            let txn = rlp.as_val::<Transaction>()?;
            Ok(Transactions(txn))
        }
    }
}

// A custom type-1 txn to handle some edge-cases with the access_list field.
#[derive(RlpDecodable, Debug, Clone)]
pub struct CustomAccessListTransactionRlp {
    _chain_id: u64,
    _nonce: U256,
    _gas_price: U256,
    _gas: U256,
    _to: AddressOption,
    _value: U256,
    _data: Bytes,
    _access_list: Vec<AccessItemRlp>,
    _y_parity: U256,
    _r: U256,
    _s: U256,
}

// A custom type-2 txn to handle some edge-cases with the access_list field.
#[derive(RlpDecodable, Debug, Clone)]
pub struct CustomFeeMarketTransactionRlp {
    _chain_id: u64,
    _nonce: U256,
    _max_priority_fee_per_gas: U256,
    _max_fee_per_gas: U256,
    _gas: U256,
    _to: AddressOption,
    _value: U256,
    _data: Bytes,
    _access_list: Vec<AccessItemRlp>,
    _y_parity: U256,
    _r: U256,
    _s: U256,
}

// A custom type-2 txn to handle some edge-cases with the access_list field.
#[derive(RlpDecodable, Debug, Clone)]
pub struct CustomBlobTransactionRlp {
    _chain_id: u64,
    _nonce: U256,
    _max_priority_fee_per_gas: U256,
    _max_fee_per_gas: U256,
    _gas: U256,
    _to: H160,
    _value: U256,
    _data: Bytes,
    _access_list: Vec<AccessItemRlp>,
    _max_fee_per_blob_gas: U256,
    _blob_versioned_hashes: Vec<H256>,
    _y_parity: U256,
    _r: U256,
    _s: U256,
}

#[derive(Clone, Debug)]
pub struct Transaction(pub Vec<u8>);

impl Transaction {
    fn decode_actual_rlp(bytes: &[u8]) -> Result<Self, DecoderError> {
        let first_byte = bytes.first().ok_or(DecoderError::RlpInvalidLength)?;
        match *first_byte {
            1 => CustomAccessListTransactionRlp::decode(&Rlp::new(&bytes[1..]))
                .map(|_| Self(bytes.to_vec())),
            2 => CustomFeeMarketTransactionRlp::decode(&Rlp::new(&bytes[1..]))
                .map(|_| Self(bytes.to_vec())),
            3 => CustomBlobTransactionRlp::decode(&Rlp::new(&bytes[1..]))
                .map(|_| Self(bytes.to_vec())),
            _ => LegacyTransactionRlp::decode(&Rlp::new(bytes)).map(|_| Self(bytes.to_vec())),
        }
    }
}

impl Decodable for Transaction {
    fn decode(rlp: &Rlp) -> Result<Self, DecoderError> {
        let attempt = Transaction::decode_actual_rlp(rlp.as_raw());

        // Somes tests have a different format and store the RLP encoding of the
        // transaction, which needs an additional layer of decoding.
        if attempt.is_err() && rlp.as_raw().len() >= 2 {
            let encoded_txn = rlp.as_val::<Vec<u8>>()?;
            return Transaction::decode_actual_rlp(&encoded_txn);
        }

        attempt
    }
}

// Only needed for proper RLP decoding
#[derive(Debug, RlpDecodable)]
pub(crate) struct Withdrawal {
    pub(crate) _index: U256,
    pub(crate) _validator_index: U256,
    pub(crate) address: H160,
    pub(crate) amount: U256,
}

#[derive(Debug, RlpDecodable)]
pub(crate) struct Block {
    pub(crate) block_header: BlockHeader,
    pub(crate) transactions: Transactions,
    pub(crate) _uncle_headers: Vec<BlockHeader>,
    pub(crate) withdrawals: Vec<Withdrawal>,
}

#[derive(Debug, RlpDecodable)]
pub(crate) struct GenesisBlock {
    pub(crate) block_header: BlockHeader,
    pub(crate) _transactions: Vec<Transaction>,
    pub(crate) _uncle_headers: Vec<BlockHeader>,
    pub(crate) _withdrawals: Vec<Withdrawal>,
}

/// Contains the RLP encoding of the block, as well as the `transactionSequence`
/// field (if any) to indicate if this test contains a malformed transaction
/// that *should* be ignored for testing (as all input txns to plonky2 zkEVM are
/// expected to be valid).
#[derive(Deserialize, Debug)]
#[serde(rename_all = "camelCase")]
pub(crate) struct BlockRlpWithExceptions {
    pub(crate) rlp: ByteString,
    pub(crate) transaction_sequence: Option<Vec<TransactionSequence>>,
}

#[derive(Deserialize, Debug)]
#[serde(rename_all = "camelCase")]
pub(crate) struct TransactionSequence {
    pub(crate) valid: String,
}

#[derive(Deserialize, Debug, Clone)]
pub(crate) struct PreAccount {
    pub(crate) balance: U256,
    pub(crate) code: ByteString,
    #[serde(deserialize_with = "u64_from_hex")]
    pub(crate) nonce: u64,
    pub(crate) storage: HashMap<U256, U256>,
}

#[derive(Debug)]
pub(crate) struct TestBody {
    pub(crate) name: String,
    pub(crate) block: Block,
    // The genesis block has an empty transactions list, which needs a
    // different handling than the logic present in `Block` decoding.
    pub(crate) genesis_block: GenesisBlock,
    pub(crate) pre: HashMap<H160, PreAccount>,
    pub(crate) post: HashMap<H160, PreAccount>,
}

impl TestBody {
    fn from_parsed_json(value: &ValueJson, variant_name: String) -> Self {
        let block: Block = rlp::decode(&value.blocks[0].rlp.0).unwrap();
        let genesis_block: GenesisBlock =
            rlp::decode(&value.genesis_rlp.as_ref().unwrap().0).unwrap();

        let mut pre = value.pre.clone();
        let mut post = value.post_state.clone();

        // TODO: export from plonky2 kernel constants directly
        let exit_root_pre_account = PreAccount {
            balance: U256::zero(),
            nonce: 0,
            code: ByteString(hex!("60806040526004361061004e5760003560e01c80633659cfe6146100655780634f1ef286146100855780635c60da1b146100985780638f283970146100c9578063f851a440146100e95761005d565b3661005d5761005b6100fe565b005b61005b6100fe565b34801561007157600080fd5b5061005b6100803660046106ca565b610118565b61005b6100933660046106e5565b61015f565b3480156100a457600080fd5b506100ad6101d0565b6040516001600160a01b03909116815260200160405180910390f35b3480156100d557600080fd5b5061005b6100e43660046106ca565b61020b565b3480156100f557600080fd5b506100ad610235565b610106610292565b610116610111610331565b61033b565b565b61012061035f565b6001600160a01b0316336001600160a01b031614156101575761015481604051806020016040528060008152506000610392565b50565b6101546100fe565b61016761035f565b6001600160a01b0316336001600160a01b031614156101c8576101c38383838080601f01602080910402602001604051908101604052809392919081815260200183838082843760009201919091525060019250610392915050565b505050565b6101c36100fe565b60006101da61035f565b6001600160a01b0316336001600160a01b03161415610200576101fb610331565b905090565b6102086100fe565b90565b61021361035f565b6001600160a01b0316336001600160a01b0316141561015757610154816103f1565b600061023f61035f565b6001600160a01b0316336001600160a01b03161415610200576101fb61035f565b606061028583836040518060600160405280602781526020016107e460279139610445565b9392505050565b3b151590565b61029a61035f565b6001600160a01b0316336001600160a01b031614156101165760405162461bcd60e51b815260206004820152604260248201527f5472616e73706172656e745570677261646561626c6550726f78793a2061646d60448201527f696e2063616e6e6f742066616c6c6261636b20746f2070726f78792074617267606482015261195d60f21b608482015260a4015b60405180910390fd5b60006101fb610519565b3660008037600080366000845af43d6000803e80801561035a573d6000f35b3d6000fd5b60007fb53127684a568b3173ae13b9f8a6016e243e63b6e8ee1178d6a717850b5d61035b546001600160a01b0316919050565b61039b83610541565b6040516001600160a01b038416907fbc7cd75a20ee27fd9adebab32041f755214dbc6bffa90cc0225b39da2e5c2d3b90600090a26000825111806103dc5750805b156101c3576103eb8383610260565b50505050565b7f7e644d79422f17c01e4894b5f4f588d331ebfa28653d42ae832dc59e38c9798f61041a61035f565b604080516001600160a01b03928316815291841660208301520160405180910390a1610154816105e9565b6060833b6104a45760405162461bcd60e51b815260206004820152602660248201527f416464726573733a2064656c65676174652063616c6c20746f206e6f6e2d636f6044820152651b9d1c9858dd60d21b6064820152608401610328565b600080856001600160a01b0316856040516104bf9190610794565b600060405180830381855af49150503d80600081146104fa576040519150601f19603f3d011682016040523d82523d6000602084013e6104ff565b606091505b509150915061050f828286610675565b9695505050505050565b60007f360894a13ba1a3210667c828492db98dca3e2076cc3735a920a3ca505d382bbc610383565b803b6105a55760405162461bcd60e51b815260206004820152602d60248201527f455243313936373a206e657720696d706c656d656e746174696f6e206973206e60448201526c1bdd08184818dbdb9d1c9858dd609a1b6064820152608401610328565b807f360894a13ba1a3210667c828492db98dca3e2076cc3735a920a3ca505d382bbc5b80546001600160a01b0319166001600160a01b039290921691909117905550565b6001600160a01b03811661064e5760405162461bcd60e51b815260206004820152602660248201527f455243313936373a206e65772061646d696e20697320746865207a65726f206160448201526564647265737360d01b6064820152608401610328565b807fb53127684a568b3173ae13b9f8a6016e243e63b6e8ee1178d6a717850b5d61036105c8565b60608315610684575081610285565b8251156106945782518084602001fd5b8160405162461bcd60e51b815260040161032891906107b0565b80356001600160a01b03811681146106c557600080fd5b919050565b6000602082840312156106dc57600080fd5b610285826106ae565b6000806000604084860312156106fa57600080fd5b610703846106ae565b9250602084013567ffffffffffffffff8082111561072057600080fd5b818601915086601f83011261073457600080fd5b81358181111561074357600080fd5b87602082850101111561075557600080fd5b6020830194508093505050509250925092565b60005b8381101561078357818101518382015260200161076b565b838111156103eb5750506000910152565b600082516107a6818460208701610768565b9190910192915050565b60208152600082518060208401526107cf816040850160208701610768565b601f01601f1916919091016040019291505056fe416464726573733a206c6f772d6c6576656c2064656c65676174652063616c6c206661696c6564a26469706673582212204675187caf3a43285d9a2c1844a981e977bd52a85ff073e7fc649f73847d70a464736f6c63430008090033").to_vec()),
            storage: HashMap::new(),
        };
        pre.insert(
            H160(hex!("a40D5f56745a118D0906a34E69aeC8C0Db1cB8fA")),
            exit_root_pre_account.clone(),
        );
        post.insert(
            H160(hex!("a40D5f56745a118D0906a34E69aeC8C0Db1cB8fA")),
            exit_root_pre_account,
        );

        Self {
            name: variant_name,
            block,
            genesis_block,
<<<<<<< HEAD
            pre: value.pre.clone(),
            post: value.post_state.clone(),
=======
            pre,
            post,
>>>>>>> ab73313d
        }
    }

    pub(crate) fn get_tx(&self) -> Transaction {
        self.block.transactions.0.clone()
    }
}

#[serde_as]
#[derive(Deserialize, Debug)]
#[serde(rename_all = "camelCase")]
struct ValueJson {
    pub(crate) blocks: Vec<BlockRlpWithExceptions>,
    #[serde(rename = "genesisRLP")]
    pub(crate) genesis_rlp: Option<ByteString>,
    pub(crate) pre: HashMap<H160, PreAccount>,
<<<<<<< HEAD
=======
    #[serde(rename = "postState")]
>>>>>>> ab73313d
    pub(crate) post_state: HashMap<H160, PreAccount>,
}

// Wrapper around a regular `HashMap` used to conveniently skip
// non-Cancun related tests when deserializing.
#[derive(Default, Debug)]
pub(crate) struct TestFile(pub(crate) HashMap<String, TestBody>);

impl<'de> Deserialize<'de> for TestFile {
    fn deserialize<D>(deserializer: D) -> Result<Self, D::Error>
    where
        D: Deserializer<'de>,
    {
        struct TestFileVisitor {
            marker: PhantomData<fn() -> TestFile>,
        }

        impl TestFileVisitor {
            fn new() -> Self {
                TestFileVisitor {
                    marker: PhantomData,
                }
            }
        }

        impl<'de> Visitor<'de> for TestFileVisitor {
            type Value = TestFile;

            fn expecting(&self, formatter: &mut core::fmt::Formatter) -> core::fmt::Result {
                formatter.write_str("a `TestFile` map")
            }

            fn visit_map<M>(self, mut access: M) -> Result<Self::Value, M::Error>
            where
                M: MapAccess<'de>,
            {
                let mut map = TestFile(HashMap::with_capacity(access.size_hint().unwrap_or(0)));

                // While we are parsing many values, we only care about the ones containing
                // `Cancun` in their key name.
                while let Some((key, value)) = access.next_entry::<String, ValueJson>()? {
                    if key.contains("_Cancun")
                        && !UNPROVABLE_VARIANTS.iter().any(|v| key.contains(v))
                    {
                        if value.blocks[0].transaction_sequence.is_none() {
                            let test_body = TestBody::from_parsed_json(&value, key.clone());

                            // Ensure that the gas used fits in 32 bits, otherwise the prover will
                            // abort.
                            if TryInto::<u32>::try_into(test_body.block.block_header.gas_used)
                                .is_ok()
                            {
                                map.0.insert(key, test_body);
                            }
                        } else {
                            // Some tests deal with malformed transactions that wouldn't be passed
                            // to plonky2 zkEVM in the first place, so we just ignore them.
                            let exception = value.blocks[0].transaction_sequence.as_ref().unwrap();
                            assert_eq!(exception[0].valid, "false".to_string());
                        }
                    }
                }

                Ok(map)
            }
        }

        deserializer.deserialize_map(TestFileVisitor::new())
    }
}

#[cfg(test)]
mod tests {
    use super::ByteString;

    const TEST_HEX_STR: &str = "\"0xf863800a83061a8094095e7baea6a6c7c4c2dfeb977efac326af552d87830186a0801ba0ffb600e63115a7362e7811894a91d8ba4330e526f22121c994c4692035dfdfd5a06198379fcac8de3dbfac48b165df4bf88e2088f294b61efb9a65fe2281c76e16\"";

    #[test]
    fn deserialize_hex_str_works() {
        let byte_str: ByteString = serde_json::from_str(TEST_HEX_STR).unwrap();

        assert_eq!(byte_str.0[0], 0xf8);
        assert_eq!(byte_str.0[1], 0x63);

        assert_eq!(byte_str.0[byte_str.0.len() - 1], 0x16);
        assert_eq!(byte_str.0[byte_str.0.len() - 2], 0x6e);
    }
}<|MERGE_RESOLUTION|>--- conflicted
+++ resolved
@@ -329,13 +329,8 @@
             name: variant_name,
             block,
             genesis_block,
-<<<<<<< HEAD
-            pre: value.pre.clone(),
-            post: value.post_state.clone(),
-=======
             pre,
             post,
->>>>>>> ab73313d
         }
     }
 
@@ -352,10 +347,7 @@
     #[serde(rename = "genesisRLP")]
     pub(crate) genesis_rlp: Option<ByteString>,
     pub(crate) pre: HashMap<H160, PreAccount>,
-<<<<<<< HEAD
-=======
     #[serde(rename = "postState")]
->>>>>>> ab73313d
     pub(crate) post_state: HashMap<H160, PreAccount>,
 }
 
