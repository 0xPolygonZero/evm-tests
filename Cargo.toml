--- conflicted
+++ resolved
@@ -14,7 +14,7 @@
 categories = ["cryptography"]
 
 [workspace.dependencies]
-anyhow = { version = "1.0.71", features = ["backtrace"] }
+anyhow = { version = "1.0.86", features = ["backtrace"] }
 clap = {version = "4.2.7", features = ["derive"] }
 ethereum-types = "0.14.1"
 flexi_logger = { version = "0.25.4", features = ["async"] }
@@ -27,14 +27,9 @@
 
 # zk-evm dependencies
 plonky2 = "0.2.2"
-<<<<<<< HEAD
-mpt_trie = { git = "https://github.com/0xPolygonZero/zk_evm", branch = "feat/type2" }
-smt_trie = { git = "https://github.com/0xPolygonZero/zk_evm", branch = "feat/type2" }
-evm_arithmetization = { git = "https://github.com/0xPolygonZero/zk_evm", branch = "feat/type2" }
-=======
-mpt_trie = { git = "https://github.com/0xPolygonZero/zk_evm", branch = "feat/cancun" }
-evm_arithmetization = { git = "https://github.com/0xPolygonZero/zk_evm", branch = "feat/cancun" }
->>>>>>> ab73313d
+mpt_trie = { git = "https://github.com/0xPolygonZero/zk_evm", branch = "type2_cancun" }
+smt_trie = { git = "https://github.com/0xPolygonZero/zk_evm", branch = "type2_cancun" }
+evm_arithmetization = { git = "https://github.com/0xPolygonZero/zk_evm", branch = "type2_cancun" }
 
 [profile.release]
 opt-level = 3
